import json
import logging
import time
from datetime import datetime
from collections import deque

import numpy as np
import pytest
from ml_service.app.initialization import model_init
from ml_service.app.initialization.model_init import ModelManager
from ml_service.app.models.antenna_selector import AntennaSelector
from ml_service.app.models.lightgbm_selector import LightGBMSelector
from ml_service.app.utils import synthetic_data


def initialize_model(*args, **kwargs):
    kwargs.setdefault("background", False)
    return ModelManager.initialize(*args, **kwargs)


class DummyModel:
    classes_ = ["a1", "a2"]

    def predict(self, X):
        return ["a1"] * len(X)

    def predict_proba(self, X):
        """Return a fixed two-class probability distribution."""
        return np.tile([0.6, 0.4], (len(X), 1))


def test_initialize_model_trains_and_loads(tmp_path, monkeypatch):
    model_path = tmp_path / "model.joblib"
    call_count = {"train": 0}

    def dummy_train(self, data):
        call_count["train"] += 1
        self.model = DummyModel()
        return {"samples": len(data)}

    monkeypatch.setattr(AntennaSelector, "train", dummy_train)
    monkeypatch.setattr(LightGBMSelector, "train", dummy_train)
    monkeypatch.setattr(model_init, "generate_synthetic_training_data", lambda n: [{}] * n)
    monkeypatch.setitem(model_init.MODEL_CLASSES, "lightgbm", LightGBMSelector)

    monkeypatch.setattr(synthetic_data, "generate_synthetic_training_data", lambda n: [{}] * n)
    # First call should train and create the file
    model = initialize_model(str(model_path))
    assert call_count["train"] == 1
    assert model_path.exists()
    assert isinstance(model.model, DummyModel)
    meta_file = model_path.parent / "model.joblib.meta.json"
    assert meta_file.exists()
    with open(meta_file, "r", encoding="utf-8") as f:
        meta = json.load(f)
    assert "trained_at" in meta
    datetime.fromisoformat(meta["trained_at"])
    assert meta["version"] == "1.0.0"
    # initialize_model should store the trained instance for reuse
    assert ModelManager.get_instance() is model

    assert ModelManager._last_good_model_path == str(model_path)

    # Second call should load without retraining
    loaded = initialize_model(str(model_path))
    assert call_count["train"] == 1
    assert isinstance(loaded.model, DummyModel)
    assert ModelManager._last_good_model_path == str(model_path)


def test_get_model_returns_singleton(monkeypatch):
    ModelManager._model_instance = None
    created = []

    class DummySelector:
        def __init__(self, model_path=None, **_):
            created.append(model_path)

    monkeypatch.setitem(model_init.MODEL_CLASSES, "lightgbm", DummySelector)

    first = ModelManager.get_instance("foo")
    second = ModelManager.get_instance("bar")

    assert first is second
    assert created == ["foo"]


def test_get_model_uses_env_path(monkeypatch):
    ModelManager._model_instance = None
    created = []

    class DummySelector:
        def __init__(self, model_path=None, **_):
            created.append(model_path)

    monkeypatch.setitem(model_init.MODEL_CLASSES, "lightgbm", DummySelector)
    monkeypatch.setenv("MODEL_PATH", "env.joblib")

    ModelManager.get_instance()
    assert created == ["env.joblib"]





def test_initialize_model_with_tuning(monkeypatch, tmp_path):
    model_path = tmp_path / "model.joblib"
    called = {"tune": 0}

    def dummy_tune(model, data, n_iter=10, cv=3):
        called["tune"] += 1
        model.model = DummyModel()
        return {"samples": len(data), "best_params": {}}

    monkeypatch.setattr(model_init, "tune_and_train", dummy_tune)
    monkeypatch.setattr(model_init, "generate_synthetic_training_data", lambda n: [{}] * n)
    monkeypatch.setenv("LIGHTGBM_TUNE", "1")
    monkeypatch.setitem(model_init.MODEL_CLASSES, "lightgbm", LightGBMSelector)
    monkeypatch.setitem(model_init.MODEL_CLASSES, "lightgbm", LightGBMSelector)

    model = initialize_model(str(model_path))
    assert called["tune"] == 1
    assert isinstance(model.model, DummyModel)


def test_initialize_model_uses_env_parameters(monkeypatch, tmp_path):
    model_path = tmp_path / "model.joblib"
    seen = {}

    def dummy_tune(model, data, n_iter=10, cv=3):
        seen["n_iter"] = n_iter
        seen["cv"] = cv
        model.model = DummyModel()
        return {"samples": len(data), "best_params": {}}

    monkeypatch.setattr(model_init, "tune_and_train", dummy_tune)
    monkeypatch.setattr(model_init, "generate_synthetic_training_data", lambda n: [{}] * n)
    monkeypatch.setenv("LIGHTGBM_TUNE", "1")
    monkeypatch.setenv("LIGHTGBM_TUNE_N_ITER", "5")
    monkeypatch.setenv("LIGHTGBM_TUNE_CV", "4")

    initialize_model(str(model_path))
    assert seen["n_iter"] == 5
    assert seen["cv"] == 4


def test_initialize_model_uses_neighbor_env(monkeypatch, tmp_path):
    """NEIGHBOR_COUNT environment variable should preallocate features."""
    model_path = tmp_path / "model.joblib"

    def dummy_train(self, data):
        self.model = DummyModel()
        return {"samples": len(data)}

    monkeypatch.setattr(model_init, "generate_synthetic_training_data", lambda n: [{}] * n)
    monkeypatch.setitem(model_init.MODEL_CLASSES, "lightgbm", LightGBMSelector)
    monkeypatch.setattr(LightGBMSelector, "train", dummy_train)
    monkeypatch.setenv("NEIGHBOR_COUNT", "3")

    model = initialize_model(str(model_path))

    assert model.neighbor_count == 3
    assert "rsrp_a3" in model.feature_names


def test_initialize_model_type_mismatch(monkeypatch):
    """Initializing with mismatched metadata should raise ModelError."""

    monkeypatch.setattr(model_init, "_load_metadata", lambda p: {"model_type": "lstm", "version": model_init.MODEL_VERSION})
    with pytest.raises(model_init.ModelError):
        ModelManager.initialize("foo", model_type="lightgbm", background=False)


def test_initialize_model_version_warning(monkeypatch, caplog, tmp_path):
    """A warning is logged when metadata version differs."""

    model_path = tmp_path / "model.joblib"
    monkeypatch.setattr(model_init, "_load_metadata", lambda p: {"model_type": "lightgbm", "version": "0.0"})

    def dummy_train(self, data):
        self.model = DummyModel()
        return {"samples": len(data)}

    monkeypatch.setattr(model_init, "generate_synthetic_training_data", lambda n: [{}] * n)
    monkeypatch.setattr(LightGBMSelector, "train", dummy_train)
    caplog.set_level(logging.WARNING)

    ModelManager.initialize(str(model_path), background=False)
    assert any("version" in record.getMessage() for record in caplog.records)


def test_initialize_restores_on_train_failure(monkeypatch, tmp_path):
    """Previous model should be restored if training fails."""
    model_path = tmp_path / "new.joblib"

    prev_model = LightGBMSelector()
    ModelManager._model_instance = prev_model
    ModelManager._last_good_model_path = "prev.joblib"

    monkeypatch.setattr(model_init, "generate_synthetic_training_data", lambda n: [{}] * n)

    def fail_train(self, data):
        raise RuntimeError("boom")

    monkeypatch.setattr(LightGBMSelector, "train", fail_train)

    with pytest.raises(RuntimeError):
        ModelManager.initialize(str(model_path), background=False)

    assert ModelManager.get_instance() is prev_model
    assert ModelManager._last_good_model_path == "prev.joblib"


def test_initialize_restores_on_load_failure(monkeypatch, tmp_path):
    """Previous model should be restored if loading fails."""
    model_path = tmp_path / "new.joblib"
    model_path.touch()

    prev_model = LightGBMSelector()
    ModelManager._model_instance = prev_model
    ModelManager._last_good_model_path = "prev.joblib"

    def fail_load(self, path=None):
        raise RuntimeError("load fail")

    monkeypatch.setattr(LightGBMSelector, "load", fail_load)

    with pytest.raises(RuntimeError):
        ModelManager.initialize(str(model_path), background=False)

    assert ModelManager.get_instance() is prev_model
    assert ModelManager._last_good_model_path == "prev.joblib"


def test_switch_version_loads_registered_model(monkeypatch, tmp_path):
    version1 = "1.0.0"
    version2 = "2.0.0"
    path1 = tmp_path / f"model_v{version1}.joblib"
    path2 = tmp_path / f"model_v{version2}.joblib"
    path1.touch()
    path2.touch()
    meta = {"model_type": "lightgbm", "version": model_init.MODEL_VERSION}
    for p in (path1, path2):
        with open(p.with_suffix(p.suffix + ".meta.json"), "w", encoding="utf-8") as f:
            json.dump(meta, f)

    loads = []

    def dummy_load(self, path=None):
        loads.append(path)
        return True

    monkeypatch.setattr(LightGBMSelector, "load", dummy_load)

    ModelManager._model_paths = {}
    ModelManager.initialize(str(path1), background=False)
    ModelManager._model_paths[version2] = str(path2)

    ModelManager.switch_version(version2)
    assert loads[-1] == str(path2)
    assert ModelManager._last_good_model_path == str(path2)


def test_discovered_versions_switchable(monkeypatch, tmp_path):
    """Versions found on disk should be loadable immediately."""
    version1 = "1.0.0"
    version2 = "2.0.0"
    path1 = tmp_path / f"model_v{version1}.joblib"
    path2 = tmp_path / f"model_v{version2}.joblib"
    for p in (path1, path2):
        p.touch()
        with open(p.with_suffix(f"{p.suffix}.meta.json"), "w", encoding="utf-8") as f:
            json.dump({"model_type": "lightgbm", "version": model_init.MODEL_VERSION}, f)

    loads = []

    def dummy_load(self, path=None):
        loads.append(path)
        return True

    monkeypatch.setattr(LightGBMSelector, "load", dummy_load)

    ModelManager._model_instance = None
    ModelManager._model_paths = {}

    ModelManager.initialize(str(path1), background=False)

    assert ModelManager._model_paths[version1] == str(path1)
    assert ModelManager._model_paths[version2] == str(path2)

    ModelManager.switch_version(version2)
    assert loads[-1] == str(path2)
    assert ModelManager._last_good_model_path == str(path2)


def test_switch_version_fallback(monkeypatch, tmp_path):
    version1 = "1.0.0"
    version2 = "2.0.0"
    path1 = tmp_path / f"model_v{version1}.joblib"
    path1.touch()
    with open(path1.with_suffix(path1.suffix + ".meta.json"), "w", encoding="utf-8") as f:
        json.dump({"model_type": "lightgbm", "version": model_init.MODEL_VERSION}, f)

    monkeypatch.setattr(LightGBMSelector, "load", lambda self, path=None: True)
    ModelManager._model_paths = {}
    ModelManager.initialize(str(path1), background=False)
    prev_model = ModelManager.get_instance()

    path2 = tmp_path / f"model_v{version2}.joblib"
    path2.touch()
    with open(path2.with_suffix(path2.suffix + ".meta.json"), "w", encoding="utf-8") as f:
        json.dump({"model_type": "lightgbm", "version": model_init.MODEL_VERSION}, f)

    def fail_load(self, path=None):
        raise RuntimeError("boom")

    monkeypatch.setattr(LightGBMSelector, "load", fail_load)
    ModelManager._model_paths[version2] = str(path2)

    ModelManager.switch_version(version2)
    assert ModelManager.get_instance() is prev_model
    assert ModelManager._last_good_model_path == str(path1)

def test_initialize_background_returns_placeholder(monkeypatch, tmp_path):
    """Initialization with background=True should return a placeholder immediately."""
    model_path = tmp_path / "model.joblib"
    model_path.touch()
<<<<<<< HEAD
    with open(model_path.with_suffix(model_path.suffix + ".meta.json"), "w", encoding="utf-8") as f:
=======
    with open(model_path.with_suffix(f"{model_path.suffix}.meta.json"), "w", encoding="utf-8") as f:
>>>>>>> 519b3d84
        json.dump({"model_type": "lightgbm", "version": model_init.MODEL_VERSION}, f)

    final_model = DummyModel()

    def dummy_initialize_sync(*args, **kwargs):
        time.sleep(0.05)
        ModelManager._model_instance = final_model
        ModelManager._last_good_model_path = str(model_path)
        ModelManager._init_event.set()
        return final_model

    monkeypatch.setattr(ModelManager, "_initialize_sync", dummy_initialize_sync)
    ModelManager._model_instance = None
    ModelManager._init_thread = None
    ModelManager._init_event.clear()

    placeholder = ModelManager.initialize(str(model_path), background=True)

    assert placeholder is ModelManager.get_instance()
    assert placeholder is not final_model
    thread = ModelManager._init_thread
    assert thread is not None and thread.is_alive()
    thread.join(timeout=1)
    assert ModelManager.get_instance() is final_model


<<<<<<< HEAD
=======
def test_feed_feedback_updates_metadata(monkeypatch, tmp_path):
    """Metadata timestamp should update after drift-triggered retraining."""

    path = tmp_path / "model.joblib"
    model = LightGBMSelector(str(path))
    model.model = DummyModel()
    model.save(str(path), metrics={"samples": 0}, model_type="lightgbm", version=model_init.MODEL_VERSION)

    with open(path.with_suffix(path.suffix + ".meta.json"), "r", encoding="utf-8") as f:
        before = json.load(f)["trained_at"]

    ModelManager._model_instance = model
    ModelManager._last_good_model_path = str(path)
    ModelManager._feedback_data = deque(maxlen=model_init.FEEDBACK_BUFFER_LIMIT)

    model.update = lambda sample, success=True: None
    model.drift_detected = lambda: True

    def dummy_retrain(data):
        return {"samples": len(data)}

    model.retrain = dummy_retrain

    monkeypatch.setattr(
        ModelManager,
        "save_active_model",
        lambda metrics: model.save(str(path), metrics=metrics, model_type="lightgbm", version=model_init.MODEL_VERSION),
    )

    retrained = ModelManager.feed_feedback({"optimal_antenna": "a1"}, success=True)
    assert retrained

    with open(path.with_suffix(path.suffix + ".meta.json"), "r", encoding="utf-8") as f:
        meta = json.load(f)

    assert meta["trained_at"] != before
    assert meta["metrics"] == {"samples": 1}


>>>>>>> 519b3d84
@pytest.mark.parametrize("fail", [False, True])
def test_switch_version(monkeypatch, tmp_path, fail):
    """switch_version loads the requested version and falls back on failure."""
    version1 = "1.0.0"
    version2 = "2.0.0"
    path1 = tmp_path / f"model_v{version1}.joblib"
    path2 = tmp_path / f"model_v{version2}.joblib"
    path1.touch()
    path2.touch()
    meta = {"model_type": "lightgbm", "version": model_init.MODEL_VERSION}
    for p in (path1, path2):
        with open(p.with_suffix(f"{p.suffix}.meta.json"), "w", encoding="utf-8") as f:
            json.dump(meta, f)

    load_calls = []

    def dummy_load(self, path=None):
        load_calls.append(path)
        if path == str(path2) and fail:
            raise RuntimeError("fail")
        return True

    monkeypatch.setattr(LightGBMSelector, "load", dummy_load)
    ModelManager._model_paths = {}
    ModelManager.initialize(str(path1), background=False)
    prev_model = ModelManager.get_instance()

    ModelManager._model_paths[version2] = str(path2)
    ModelManager.switch_version(version2)

    assert load_calls[-1] == str(path2)
<<<<<<< HEAD
=======

    # Test switching to a non-existent version
    import pytest
    non_existent_version = "non-existent-version"
    with pytest.raises(ValueError):
        ModelManager.switch_version(non_existent_version)
>>>>>>> 519b3d84
    if fail:
        assert ModelManager.get_instance() is prev_model
        assert ModelManager._last_good_model_path == str(path1)
    else:
        assert ModelManager.get_instance() is not prev_model
        assert ModelManager._last_good_model_path == str(path2)<|MERGE_RESOLUTION|>--- conflicted
+++ resolved
@@ -325,11 +325,7 @@
     """Initialization with background=True should return a placeholder immediately."""
     model_path = tmp_path / "model.joblib"
     model_path.touch()
-<<<<<<< HEAD
     with open(model_path.with_suffix(model_path.suffix + ".meta.json"), "w", encoding="utf-8") as f:
-=======
-    with open(model_path.with_suffix(f"{model_path.suffix}.meta.json"), "w", encoding="utf-8") as f:
->>>>>>> 519b3d84
         json.dump({"model_type": "lightgbm", "version": model_init.MODEL_VERSION}, f)
 
     final_model = DummyModel()
@@ -356,8 +352,6 @@
     assert ModelManager.get_instance() is final_model
 
 
-<<<<<<< HEAD
-=======
 def test_feed_feedback_updates_metadata(monkeypatch, tmp_path):
     """Metadata timestamp should update after drift-triggered retraining."""
 
@@ -397,7 +391,6 @@
     assert meta["metrics"] == {"samples": 1}
 
 
->>>>>>> 519b3d84
 @pytest.mark.parametrize("fail", [False, True])
 def test_switch_version(monkeypatch, tmp_path, fail):
     """switch_version loads the requested version and falls back on failure."""
@@ -429,15 +422,7 @@
     ModelManager.switch_version(version2)
 
     assert load_calls[-1] == str(path2)
-<<<<<<< HEAD
-=======
-
-    # Test switching to a non-existent version
-    import pytest
-    non_existent_version = "non-existent-version"
-    with pytest.raises(ValueError):
-        ModelManager.switch_version(non_existent_version)
->>>>>>> 519b3d84
+
     if fail:
         assert ModelManager.get_instance() is prev_model
         assert ModelManager._last_good_model_path == str(path1)
