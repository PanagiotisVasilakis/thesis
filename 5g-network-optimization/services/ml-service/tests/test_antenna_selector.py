--- conflicted
+++ resolved
@@ -81,14 +81,10 @@
     # Simulate untrained state
     model.model = object()
     default_pred = model.predict(sample_features)
-<<<<<<< HEAD
-    assert default_pred == {"antenna_id": "antenna_1", "confidence": 0.5}
-=======
     assert default_pred == {
         "antenna_id": FALLBACK_ANTENNA_ID,
         "confidence": FALLBACK_CONFIDENCE,
     }
->>>>>>> da9497b0
 
     model._initialize_model()
     metrics = model.train(data)
@@ -223,13 +219,8 @@
     prediction = model.predict(features)
 
     assert prediction == {
-<<<<<<< HEAD
-        "antenna_id": "antenna_1",
-        "confidence": 0.5,
-=======
         "antenna_id": FALLBACK_ANTENNA_ID,
         "confidence": FALLBACK_CONFIDENCE,
->>>>>>> da9497b0
     }
 
     assert any(
