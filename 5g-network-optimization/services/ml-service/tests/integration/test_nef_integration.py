import json
from unittest.mock import patch, AsyncMock
import pytest

from ml_service.app.data import nef_collector
from ml_service.app.data.nef_collector import NEFDataCollector

# Data collection requires a healthy NEF service; `get_status` must return HTTP 200.

def test_login_success(mock_nef_client):
    mock_nef_client.login.return_value = True
    mock_nef_client.token = "tok"
    mock_nef_client.get_headers.return_value = {"Authorization": "Bearer tok"}
    with patch.object(nef_collector, "NEFClient", lambda *a, **k: mock_nef_client):
        collector = NEFDataCollector(nef_url="http://nef", username="u", password="p")
        assert collector.login() is True
        assert collector.client.token == "tok"
        mock_nef_client.login.assert_called_once()


def test_get_ue_movement_state(mock_nef_client):
    mock_nef_client.get_ue_movement_state.return_value = {"ue1": {"latitude": 1, "longitude": 2}}
    with patch.object(nef_collector, "NEFClient", lambda *a, **k: mock_nef_client):
        collector = NEFDataCollector(nef_url="http://nef")
        state = collector.get_ue_movement_state()
        assert state["ue1"]["latitude"] == 1
        mock_nef_client.get_ue_movement_state.assert_called_once()


@pytest.mark.asyncio
async def test_collect_training_data(mock_nef_client):
    sample_state = {"ue1": {"latitude": 0, "longitude": 0, "speed": 1.0, "Cell_id": "A"}}
<<<<<<< HEAD
    mock_nef_client.get_ue_movement_state.return_value = sample_state
    mock_nef_client.get_feature_vector.return_value = {}
    times = iter([0, 0.1, 0.2, 1.1, 1.2])
    with patch.object(nef_collector, "NEFClient", lambda *a, **k: mock_nef_client), \
         patch("asyncio.sleep", new=AsyncMock()), \
         patch("time.time", side_effect=lambda: next(times, 999999)):
=======
    mock_client = MagicMock()
    mock_client.get_ue_movement_state.return_value = sample_state
    mock_client.get_feature_vector.return_value = {}
    # Simulate healthy NEF service for data collection
    mock_client.get_status.return_value = MagicMock(status_code=200)
    with patch.object(nef_collector, "NEFClient", lambda *a, **k: mock_client), \
         patch("asyncio.sleep", new=AsyncMock()):
>>>>>>> 5e0fadf2
        collector = NEFDataCollector(nef_url="http://nef")
        # Provide deterministic time progression only during data collection
        def time_gen():
            for t in [0, 0.1, 0.2]:
                yield t
            while True:
                yield 2
        time_iter = time_gen()
        with patch("time.time", side_effect=lambda: next(time_iter)):
            data = await collector.collect_training_data(duration=1, interval=1)
        assert len(data) == 1
        assert data[0]["ue_id"] == "ue1"
        assert data[0]["altitude"] is None
        assert data[0]["time_since_handover"] == 0.0


@pytest.mark.asyncio
async def test_collect_training_data_file(tmp_path, mock_nef_client):
    """Verify collected data is saved under collected_data."""
    sample_state = {"ue1": {"latitude": 0, "longitude": 0, "speed": 1.0, "Cell_id": "A"}}
<<<<<<< HEAD
    mock_nef_client.get_ue_movement_state.return_value = sample_state
    mock_nef_client.get_feature_vector.return_value = {}
    times = iter([0, 0.1, 0.2, 1.1, 1.2])
    with patch.object(nef_collector, "NEFClient", lambda *a, **k: mock_nef_client), \
         patch("asyncio.sleep", new=AsyncMock()), \
         patch("time.time", side_effect=lambda: next(times, 999999)):
=======
    mock_client = MagicMock()
    mock_client.get_ue_movement_state.return_value = sample_state
    mock_client.get_feature_vector.return_value = {}
    # Simulate healthy NEF service for data collection
    mock_client.get_status.return_value = MagicMock(status_code=200)
    with patch.object(nef_collector, "NEFClient", lambda *a, **k: mock_client), \
         patch("asyncio.sleep", new=AsyncMock()):
>>>>>>> 5e0fadf2
        collector = NEFDataCollector(nef_url="http://nef")
        collector.data_dir = str(tmp_path / "collected_data")
        def time_gen():
            for t in [0, 0.1, 0.2]:
                yield t
            while True:
                yield 2
        time_iter = time_gen()
        with patch("time.time", side_effect=lambda: next(time_iter)):
            data = await collector.collect_training_data(duration=1, interval=1)

        files = list((tmp_path / "collected_data").iterdir())
        assert len(files) == 1
        with open(files[0]) as f:
            saved = json.load(f)
        assert saved == data
        assert "altitude" in saved[0]
        assert saved[0]["altitude"] is None<|MERGE_RESOLUTION|>--- conflicted
+++ resolved
@@ -30,22 +30,12 @@
 @pytest.mark.asyncio
 async def test_collect_training_data(mock_nef_client):
     sample_state = {"ue1": {"latitude": 0, "longitude": 0, "speed": 1.0, "Cell_id": "A"}}
-<<<<<<< HEAD
     mock_nef_client.get_ue_movement_state.return_value = sample_state
     mock_nef_client.get_feature_vector.return_value = {}
     times = iter([0, 0.1, 0.2, 1.1, 1.2])
     with patch.object(nef_collector, "NEFClient", lambda *a, **k: mock_nef_client), \
          patch("asyncio.sleep", new=AsyncMock()), \
          patch("time.time", side_effect=lambda: next(times, 999999)):
-=======
-    mock_client = MagicMock()
-    mock_client.get_ue_movement_state.return_value = sample_state
-    mock_client.get_feature_vector.return_value = {}
-    # Simulate healthy NEF service for data collection
-    mock_client.get_status.return_value = MagicMock(status_code=200)
-    with patch.object(nef_collector, "NEFClient", lambda *a, **k: mock_client), \
-         patch("asyncio.sleep", new=AsyncMock()):
->>>>>>> 5e0fadf2
         collector = NEFDataCollector(nef_url="http://nef")
         # Provide deterministic time progression only during data collection
         def time_gen():
@@ -66,22 +56,12 @@
 async def test_collect_training_data_file(tmp_path, mock_nef_client):
     """Verify collected data is saved under collected_data."""
     sample_state = {"ue1": {"latitude": 0, "longitude": 0, "speed": 1.0, "Cell_id": "A"}}
-<<<<<<< HEAD
     mock_nef_client.get_ue_movement_state.return_value = sample_state
     mock_nef_client.get_feature_vector.return_value = {}
     times = iter([0, 0.1, 0.2, 1.1, 1.2])
     with patch.object(nef_collector, "NEFClient", lambda *a, **k: mock_nef_client), \
          patch("asyncio.sleep", new=AsyncMock()), \
          patch("time.time", side_effect=lambda: next(times, 999999)):
-=======
-    mock_client = MagicMock()
-    mock_client.get_ue_movement_state.return_value = sample_state
-    mock_client.get_feature_vector.return_value = {}
-    # Simulate healthy NEF service for data collection
-    mock_client.get_status.return_value = MagicMock(status_code=200)
-    with patch.object(nef_collector, "NEFClient", lambda *a, **k: mock_client), \
-         patch("asyncio.sleep", new=AsyncMock()):
->>>>>>> 5e0fadf2
         collector = NEFDataCollector(nef_url="http://nef")
         collector.data_dir = str(tmp_path / "collected_data")
         def time_gen():
