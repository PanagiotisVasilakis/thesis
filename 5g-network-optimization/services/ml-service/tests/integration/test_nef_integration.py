--- conflicted
+++ resolved
@@ -41,10 +41,6 @@
         data = await collector.collect_training_data(duration=1, interval=1)
         assert len(data) == 1
         assert data[0]["ue_id"] == "ue1"
-<<<<<<< HEAD
-=======
-        assert "altitude" in data[0]
->>>>>>> 44bc65e0
         assert data[0]["altitude"] is None
         assert data[0]["time_since_handover"] == 0.0
 
