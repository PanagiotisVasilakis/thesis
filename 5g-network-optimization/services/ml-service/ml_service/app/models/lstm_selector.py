--- conflicted
+++ resolved
@@ -30,16 +30,8 @@
         self.epochs = epochs
         self.units = units
         self.classes_: list[str] | None = None
-<<<<<<< HEAD
         self.scaler = StandardScaler()
         super().__init__(model_path=model_path, neighbor_count=neighbor_count)
-=======
-        super().__init__(
-            model_path=model_path,
-            neighbor_count=neighbor_count,
-            config_path=config_path,
-        )
->>>>>>> 66f34b0c
 
     def _initialize_model(self):
         """Initialize an uncompiled Keras model."""
