from datetime import datetime
<<<<<<< HEAD
import logging, requests, json
from app.core.constants import DEFAULT_TIMEOUT
=======
import logging
import requests
import json
>>>>>>> e18983fd

logger = logging.getLogger(__name__)
from typing import Any, Dict
from fastapi import APIRouter, Depends, HTTPException, Query, Request
from fastapi.responses import JSONResponse
from fastapi.encoders import jsonable_encoder
from fastapi.exceptions import HTTPException
from sqlalchemy.orm.session import Session
from app import models, schemas, crud
from app.api import deps
from app.schemas import monitoringevent, UserPlaneNotificationData
from pydantic import BaseModel
from app.api.api_v1.endpoints.paths import get_random_point
from app.api.api_v1.endpoints.ue_movement import retrieve_ue_state
from app.api.api_v1.state_manager import state_manager
try:
    from evolved5g.sdk import CAPIFLogger
except (ImportError, AttributeError):
    class CAPIFLogger:
        """Minimal stub if evolved5g CAPIFLogger is unavailable."""

        class LogEntry:
            def __init__(self, **kwargs):
                for k, v in kwargs.items():
                    setattr(self, k, v)

        def __init__(self, certificates_folder: str = "", capif_host: str = "", capif_https_port: int = 0):
            self.certificates_folder = certificates_folder
            self.capif_host = capif_host
            self.capif_https_port = capif_https_port

        def get_capif_service_description(self, capif_service_api_description_json_full_path: str):
            _ = capif_service_api_description_json_full_path
            return {"apiId": "dummy"}

        def save_log(self, api_invoker_id: str, log_entries: list):
            return True
from app.core.config import settings


class CCFLogRequest(BaseModel):
    """Generic model for request bodies logged by CAPIF."""

    data: Dict[str, Any]

#Create CAPIF Logger object
async def ccf_logs(input_request: Request, output_response: dict, service_api_description: str, invoker_id: str):
    
    try:
        capif_logger = CAPIFLogger(certificates_folder="app/core/certificates",
                                    capif_host=settings.CAPIF_HOST,
                                    capif_https_port=settings.CAPIF_HTTPS_PORT
                                    )

        log_entries = []
        service_description = capif_logger.get_capif_service_description(capif_service_api_description_json_full_path=
                                                                f"app/core/certificates/CAPIF_{service_api_description}")

        api_id = service_description["apiId"]

        endpoint = input_request.url.path
        if endpoint.find('monitoring') != -1:
            resource = "Monitoring_Event_API"
            endpoint = "/nef/api/v1/3gpp-monitoring-event/"
        elif endpoint.find('session-with-qos') != -1:
            resource = "AsSession_With_QoS_API"
            endpoint = "/nef/api/v1/3gpp-as-session-with-qos/"

        #Request body check and trim
        if input_request.method in {"POST", "PUT"}:
            try:
                parsed = await input_request.json()
            except Exception as exc:
                raise HTTPException(status_code=400, detail="Invalid JSON body") from exc
            req_body = CCFLogRequest(data=parsed).data
        else:
            req_body = " "
        
        url_string = "https://" + input_request.url.hostname + ":4443" + endpoint
        
        log_entry = CAPIFLogger.LogEntry(
                                        apiId = api_id,
                                        apiVersion="v1",
                                        apiName=endpoint,
                                        resourceName=resource,
                                        uri=url_string,
                                        protocol="HTTP_1_1",
                                        invocationTime= datetime.now().strftime("%Y-%m-%d %H:%M:%S"),
                                        invocationLatency=10,
                                        operation=input_request.method,
                                        result= output_response.get("status_code"),
                                        inputParameters=req_body,
                                        outputParameters=output_response.get("response")
                                        )

        log_entries.append(log_entry)
        api_invoker_id = invoker_id
        capif_logger.save_log(api_invoker_id,log_entries)
    except HTTPException:
        raise
    except Exception as ex:  # pragma: no cover - defensive
        logging.critical(ex)
        logging.critical("Potential cause of failure: CAPIF Core Function is not deployed or unreachable")
    

# Runtime state is stored in the shared StateManager instance

async def add_notifications(request: Request, response: JSONResponse, is_notification: bool):

    json_data: dict = {}

    #Find the service API 
    #Keep in mind that whether endpoint changes format, the following if statement needs review
    #Since new APIs are added in the emulator, the if statement will expand
    endpoint = request.url.path
    if endpoint.find('monitoring') != -1:
        serviceAPI = "Monitoring Event API"
    elif endpoint.find('session-with-qos') != -1:
        serviceAPI = "AsSession With QoS API"
    elif endpoint.find('qosInfo') != -1:
        serviceAPI = "QoS Information"

    #Request body check and trim
    if request.method in {"POST", "PUT"}:
        try:
            parsed = await request.json()
        except Exception as exc:
            raise HTTPException(status_code=400, detail="Invalid JSON body") from exc
        json_data["request_body"] = json.dumps(CCFLogRequest(data=parsed).data)

    json_data["response_body"] = response.body.decode("utf-8")  
    json_data["endpoint"] = endpoint
    json_data["serviceAPI"] = serviceAPI
    json_data["method"] = request.method    
    json_data["status_code"] = response.status_code
    json_data["isNotification"] = is_notification
    json_data["timestamp"] = datetime.now()

    state_manager.add_notification(json_data)

    return json_data
    
router = APIRouter()

@router.get("/export/scenario", response_model=schemas.scenario)
def get_scenario(
    db: Session = Depends(deps.get_db),
    current_user: models.User = Depends(deps.get_current_active_user)
) -> Any:
    """
    Export the scenario
    """
    gNBs = crud.gnb.get_multi_by_owner(db=db, owner_id=current_user.id, skip=0, limit=100)
    Cells = crud.cell.get_multi_by_owner(db=db, owner_id=current_user.id, skip=0, limit=100)
    UEs = crud.ue.get_multi_by_owner(db=db, owner_id=current_user.id, skip=0, limit=100)
    paths = crud.path.get_multi_by_owner(db=db, owner_id=current_user.id, skip=0, limit=100)

    
    json_gNBs= jsonable_encoder(gNBs)
    json_Cells= jsonable_encoder(Cells)
    json_UEs= jsonable_encoder(UEs)
    json_path = jsonable_encoder(paths)
    ue_path_association = []

    for item_json in json_path:
        for path in paths:
            if path.id == item_json.get('id'):
                item_json["start_point"] = {}
                item_json["end_point"] = {}
                item_json["start_point"]["latitude"] = path.start_lat
                item_json["start_point"]["longitude"] = path.start_long
                item_json["end_point"]["latitude"] = path.end_lat
                item_json["end_point"]["longitude"] = path.end_long
                item_json["id"] = path.id
                points = crud.points.get_points(db=db, path_id=path.id)
                item_json["points"] = []
                for obj in jsonable_encoder(points):
                    item_json["points"].append({'latitude' : obj.get('latitude'), 'longitude' : obj.get('longitude')})

    for ue in UEs:
        if ue.path_id:
            json_ue_path_association = {}
            json_ue_path_association["supi"] = ue.supi
            json_ue_path_association["path"] = ue.path_id
            ue_path_association.append(json_ue_path_association)
         
    logging.critical(ue_path_association)
    logging.critical(json_UEs)

    export_json = {
        "gNBs" : json_gNBs,
        "cells" : json_Cells,
        "UEs" : json_UEs,
        "paths" : json_path,
        "ue_path_association" : ue_path_association
    }

    return export_json

@router.post("/import/scenario")
def create_scenario(
    scenario_in: schemas.scenario,
    db: Session = Depends(deps.get_db),
    current_user: models.User = Depends(deps.get_current_active_user), 
) -> Any:
    """
    Import the scenario
    """
    err = {}
    
    gNBs = scenario_in.gNBs
    cells = scenario_in.cells
    ues = scenario_in.UEs
    paths = scenario_in.paths
    ue_path_association = scenario_in.ue_path_association

    db.execute('TRUNCATE TABLE cell, gnb, monitoring, path, points, ue RESTART IDENTITY')
    
    for gNB_in in gNBs:
        gNB = crud.gnb.get_gNB_id(db=db, id=gNB_in.gNB_id)
        if gNB:
            logger.error("ERROR: gNB with id %s already exists", gNB_in.gNB_id)
            err.update({f"{gNB_in.name}" : f"ERROR: gNB with id {gNB_in.gNB_id} already exists"})
        else:
            gNB = crud.gnb.create_with_owner(db=db, obj_in=gNB_in, owner_id=current_user.id)

    for cell_in in cells:
        cell = crud.cell.get_Cell_id(db=db, id=cell_in.cell_id)
        if cell:
            logger.error("ERROR: Cell with id %s already exists", cell_in.cell_id)
            err.update({f"{cell_in.name}" : f"ERROR: Cell with id {cell_in.cell_id} already exists"})
            crud.cell.remove_all_by_owner(db=db, owner_id=current_user.id)
        else:
            cell = crud.cell.create_with_owner(db=db, obj_in=cell_in, owner_id=current_user.id)

    for ue_in in ues:
        ue = crud.ue.get_supi(db=db, supi=ue_in.supi)
        if ue:
            logger.error("ERROR: UE with supi %s already exists", ue_in.supi)
            err.update({f"{ue.name}" : f"ERROR: UE with supi {ue_in.supi} already exists"})
        else:
            ue = crud.ue.create_with_owner(db=db, obj_in=ue_in, owner_id=current_user.id)

    for path_in in paths:
        path_old_id = path_in.id

        path = crud.path.get_description(db=db, description = path_in.description)
        if path:
            logger.error("ERROR: Path with description '%s' already exists", path_in.description)
            err.update({f"{path_in.description}" : f"ERROR: Path with description \'{path_in.description}\' already exists"})
        else:
            path = crud.path.create_with_owner(db=db, obj_in=path_in, owner_id=current_user.id)
            crud.points.create(db=db, obj_in=path_in, path_id=path.id) 
            
            for ue_path in ue_path_association:
                if retrieve_ue_state(ue_path.supi, current_user.id):
                    err.update(f"UE with SUPI {ue_path.supi} is currently moving. You are not allowed to edit UE's path while it's moving")
                else:
                    #Assign the coordinates
                    UE = crud.ue.get_supi(db=db, supi=ue_path.supi)
                    json_data = jsonable_encoder(UE)
                    
                    #Check if the old path id or the new one is associated with one or more UEs store in ue_path_association dictionary
                    #If not then add path_id 0 on UE's table
                    logger.debug("Ue_path_association %s", ue_path.path)
                    logger.debug("Path old id: %s", path_old_id)
                    if ue_path.path == path_old_id:
                        logger.debug("New path id %s", path.id)
                        json_data['path_id'] = path.id
                        random_point = get_random_point(db, path.id)
                        json_data['latitude'] = random_point.get('latitude')
                        json_data['longitude'] = random_point.get('longitude')
                    
                    crud.ue.update(db=db, db_obj=UE, obj_in=json_data)
    
    if bool(err) == True:
        raise HTTPException(status_code=409, detail=err)
    else:
        return ""

class callback(BaseModel):
    callbackurl: str

@router.post("/test/callback")
def get_test(
    item_in: callback
    ):
    
    callbackurl = item_in.callbackurl
    logger.info(callbackurl)
    payload = json.dumps({
    "externalId" : "10000@domain.com",
    "ipv4Addr" : "10.0.0.0",
    "subscription" : "http://localhost:8888/api/v1/3gpp-monitoring-event/v1/myNetapp/subscriptions/whatever",
    "monitoringType": "LOCATION_REPORTING",
    "locationInfo": {
        "cellId": "AAAAAAAAA",
        "enodeBId": "AAAAAA"
    }
    })

    headers = {
    'accept': 'application/json',
    'Content-Type': 'application/json'
    }

    try:
        response = requests.request(
            "POST",
            callbackurl,
            headers=headers,
            data=payload,
            timeout=DEFAULT_TIMEOUT,
        )
        return response.json()
    except requests.exceptions.ConnectionError as ex:
        logging.warning(ex)
        raise HTTPException(status_code=409, detail=f"Failed to send the callback request. Error: {ex}")

@router.post("/session-with-qos/callback")
async def create_item(_: UserPlaneNotificationData, request: Request):

    http_response = JSONResponse(content={'ack' : 'TRUE'}, status_code=200)
    await add_notifications(request, http_response, True)
    return http_response

@router.post("/monitoring/callback")
async def create_item(_: monitoringevent.MonitoringNotification, request: Request):

    http_response = JSONResponse(content={'ack' : 'TRUE'}, status_code=200)
    await add_notifications(request, http_response, True)
    return http_response

@router.get("/monitoring/notifications")
def get_notifications(
    skip: int = 0,
    limit: int = 100,
    current_user: models.User = Depends(deps.get_current_active_user)
    ):
    return state_manager.get_notifications(skip, limit)

@router.get("/monitoring/last_notifications")
def get_last_notifications(
    id: int = Query(..., description="The id of the last retrieved item"),
    current_user: models.User = Depends(deps.get_current_active_user)
    ):
    updated_notification = []
    event_notifications_snapshot = state_manager.all_notifications()


    if id == -1:
        return event_notifications_snapshot

    if event_notifications_snapshot:
        if event_notifications_snapshot[0].get('id') > id:
            return event_notifications_snapshot
    else:
        raise HTTPException(status_code=409, detail="Event notification list is empty")
            
    skipped_items = 0


    for notification in event_notifications_snapshot:
        if notification.get('id') == id:
            updated_notification = event_notifications_snapshot[(skipped_items+1):]
            break
        skipped_items += 1
    
    return updated_notification<|MERGE_RESOLUTION|>--- conflicted
+++ resolved
@@ -1,12 +1,6 @@
 from datetime import datetime
-<<<<<<< HEAD
 import logging, requests, json
 from app.core.constants import DEFAULT_TIMEOUT
-=======
-import logging
-import requests
-import json
->>>>>>> e18983fd
 
 logger = logging.getLogger(__name__)
 from typing import Any, Dict
