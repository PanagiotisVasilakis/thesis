"""Test the simplified NEF adapter."""
import sys
import os
import matplotlib.pyplot as plt
import json
import logging

# Add the root directory to path
sys.path.append(os.path.dirname(os.path.dirname(os.path.abspath(__file__))))

logger = logging.getLogger(__name__)

# Import the adapter
from backend.app.app.mobility_models.nef_adapter import generate_nef_path_points, save_path_to_json

def test_nef_adapter():
    """Test generating and saving NEF-compatible path points."""
    # Generate linear path
    params = {
        'ue_id': 'test_ue_1',
        'start_position': (0, 0, 0),
        'end_position': (1000, 500, 0),
        'speed': 5.0,
        'duration': 250,
        'time_step': 1.0
    }
    
    linear_points = generate_nef_path_points('linear', **params)
    logger.info(f"Generated {len(linear_points)} linear path points")
    
    # Save to JSON
    linear_json = save_path_to_json(linear_points, 'linear_path.json')
    
    # Generate L-shaped path
    params = {
        'ue_id': 'test_ue_2',
        'start_position': (0, 0, 0),
        'corner_position': (500, 0, 0),
        'end_position': (500, 500, 0),
        'speed': 5.0,
        'duration': 250,
        'time_step': 1.0
    }
    
    l_shaped_points = generate_nef_path_points('l_shaped', **params)
    logger.info(f"Generated {len(l_shaped_points)} L-shaped path points")
    
    # Save to JSON
    l_shaped_json = save_path_to_json(l_shaped_points, 'l_shaped_path.json')
    
    # Visualize both paths
    plt.figure(figsize=(10, 8))
    
    # Plot linear path
    latitudes_linear = [point['latitude'] for point in linear_points]
    longitudes_linear = [point['longitude'] for point in linear_points]
    plt.plot(latitudes_linear, longitudes_linear, 'b-', linewidth=2, label='Linear')
    plt.plot(latitudes_linear[0], longitudes_linear[0], 'go', markersize=10)  # Start
    plt.plot(latitudes_linear[-1], longitudes_linear[-1], 'ro', markersize=10)  # End
    
    # Plot L-shaped path
    latitudes_l = [point['latitude'] for point in l_shaped_points]
    longitudes_l = [point['longitude'] for point in l_shaped_points]
    plt.plot(latitudes_l, longitudes_l, 'g-', linewidth=2, label='L-shaped')
    plt.plot(latitudes_l[0], longitudes_l[0], 'go', markersize=10)  # Start
    plt.plot(latitudes_l[-1], longitudes_l[-1], 'ro', markersize=10)  # End
    
    plt.xlabel('X position (latitude)')
    plt.ylabel('Y position (longitude)')
    plt.title('Generated Mobility Patterns')
    plt.legend()
    plt.grid(True)
    
    # Save visualization
    plt.savefig('mobility_patterns.png')
    logger.info("Visualization saved as mobility_patterns.png")
    
    return True
<<<<<<< HEAD

if __name__ == "__main__":
    if test_nef_adapter():
        logger.info("NEF adapter test successful!")
    else:
        logger.info("NEF adapter test failed.")
=======
>>>>>>> d9875e0e
<|MERGE_RESOLUTION|>--- conflicted
+++ resolved
@@ -76,12 +76,3 @@
     logger.info("Visualization saved as mobility_patterns.png")
     
     return True
-<<<<<<< HEAD
-
-if __name__ == "__main__":
-    if test_nef_adapter():
-        logger.info("NEF adapter test successful!")
-    else:
-        logger.info("NEF adapter test failed.")
-=======
->>>>>>> d9875e0e
