"""Basic test for mobility models."""
import sys
import os
import matplotlib.pyplot as plt
from datetime import datetime
import logging

# Add parent directory to path to find our mobility_models package
sys.path.append(os.path.dirname(os.path.dirname(os.path.abspath(__file__))))

logger = logging.getLogger(__name__)

# Create the mobility models module if it doesn't exist
if not os.path.exists(os.path.join(os.path.dirname(os.path.dirname(os.path.abspath(__file__))), 'mobility_models')):
    os.makedirs(os.path.join(os.path.dirname(os.path.dirname(os.path.abspath(__file__))), 'mobility_models'))
    with open(os.path.join(os.path.dirname(os.path.dirname(os.path.abspath(__file__))), 'mobility_models', '__init__.py'), 'w') as f:
        f.write('# Mobility Models package\n')

# Define a simple Linear Mobility Model
class MobilityModel:
    def __init__(self, ue_id, start_time=None):
        self.ue_id = ue_id
        self.start_time = start_time or datetime.now()
        self.trajectory = []
        
class LinearMobilityModel(MobilityModel):
    def __init__(self, ue_id, start_position, end_position, speed, start_time=None):
        super().__init__(ue_id, start_time)
        self.start_position = start_position
        self.end_position = end_position
        self.speed = speed
        
    def generate_trajectory(self, duration_seconds, time_step=1.0):
        import math
        
        # Calculate direction vector
        dx = self.end_position[0] - self.start_position[0]
        dy = self.end_position[1] - self.start_position[1]
        dz = self.end_position[2] - self.start_position[2]
        
        # Calculate total distance
        distance = math.sqrt(dx**2 + dy**2 + dz**2)
        
        # Normalize direction vector
        if distance > 0:
            dx, dy, dz = dx/distance, dy/distance, dz/distance
        
        # Generate trajectory points
        self.trajectory = []
        current_time = self.start_time
        
        for t in range(0, min(int(duration_seconds), int(distance/self.speed))+1, int(time_step)):
            d = min(t * self.speed, distance)
            x = self.start_position[0] + dx * d
            y = self.start_position[1] + dy * d
            z = self.start_position[2] + dz * d
            
            self.trajectory.append({
                'ue_id': self.ue_id,
                'timestamp': current_time,
                'position': (x, y, z),
                'speed': self.speed,
                'direction': (dx, dy, dz)
            })
            
        return self.trajectory

def test_linear_mobility():
    """Test linear mobility model and visualize trajectory"""
    
    # Create model
    ue_id = "test_ue_1"
    start_position = (0, 0, 0)
    end_position = (1000, 500, 0)
    speed = 10  # m/s
    
    model = LinearMobilityModel(ue_id, start_position, end_position, speed)
    
    # Generate trajectory for 2 minutes
    trajectory = model.generate_trajectory(120, time_step=1.0)
    
    # Print some information
    logger.info(f"Generated {len(trajectory)} points")
    logger.info(f"First point: {trajectory[0]['position']}")
    logger.info(f"Last point: {trajectory[-1]['position']}")
    
    # Extract x and y coordinates for plotting
    x_coords = [point['position'][0] for point in trajectory]
    y_coords = [point['position'][1] for point in trajectory]
    
    try:
        # Plot trajectory
        plt.figure(figsize=(10, 6))
        plt.plot(x_coords, y_coords, 'b-', linewidth=2)
        plt.plot(x_coords[0], y_coords[0], 'go', markersize=10)  # Start point
        plt.plot(x_coords[-1], y_coords[-1], 'ro', markersize=10)  # End point
        
        plt.xlabel('X position (m)')
        plt.ylabel('Y position (m)')
        plt.title('Linear Mobility Model Trajectory')
        plt.grid(True)
        
        # Save plot
        plt.savefig('linear_trajectory.png')
        logger.info("Plot saved as linear_trajectory.png")
    except Exception as e:
        logger.error(f"Could not create plot: {e}")
    
    return True
<<<<<<< HEAD

if __name__ == "__main__":
    test_linear_mobility()
    logger.info("Test completed")
=======
>>>>>>> d9875e0e
<|MERGE_RESOLUTION|>--- conflicted
+++ resolved
@@ -106,11 +106,4 @@
     except Exception as e:
         logger.error(f"Could not create plot: {e}")
     
-    return True
-<<<<<<< HEAD
-
-if __name__ == "__main__":
-    test_linear_mobility()
-    logger.info("Test completed")
-=======
->>>>>>> d9875e0e
+    return True