"""Test the MobilityPatternAdapter functionality."""

from backend.app.app.tools.mobility.adapter import MobilityPatternAdapter
import pytest
import logging

logger = logging.getLogger(__name__)

def test_adapter():
    """Test the MobilityPatternAdapter functionality."""
    # Create a linear mobility model using the adapter
    params = {
        "start_position": (0, 0, 0),
        "end_position": (100, 50, 0),
        "speed": 5.0,
    }

    model = MobilityPatternAdapter.get_mobility_model(
        model_type="linear",
        ue_id="test_ue_1",
        **params,
    )

    points = MobilityPatternAdapter.generate_path_points(
        model=model,
        duration=30,
        time_step=1.0,
    )

    assert len(points) > 0

    latitudes = [p["latitude"] for p in points]
    longitudes = [p["longitude"] for p in points]
    assert (round(latitudes[0]), round(longitudes[0])) == (0, 0)
    assert latitudes[-1] == pytest.approx(100, abs=2)
    assert longitudes[-1] == pytest.approx(50, abs=2)
<<<<<<< HEAD

if __name__ == "__main__":
    success = test_adapter()
    if success:
        logger.info("Adapter test successful!")
    else:
        logger.info("Adapter test failed.")
=======
>>>>>>> d9875e0e
<|MERGE_RESOLUTION|>--- conflicted
+++ resolved
@@ -33,14 +33,4 @@
     longitudes = [p["longitude"] for p in points]
     assert (round(latitudes[0]), round(longitudes[0])) == (0, 0)
     assert latitudes[-1] == pytest.approx(100, abs=2)
-    assert longitudes[-1] == pytest.approx(50, abs=2)
-<<<<<<< HEAD
-
-if __name__ == "__main__":
-    success = test_adapter()
-    if success:
-        logger.info("Adapter test successful!")
-    else:
-        logger.info("Adapter test failed.")
-=======
->>>>>>> d9875e0e
+    assert longitudes[-1] == pytest.approx(50, abs=2)