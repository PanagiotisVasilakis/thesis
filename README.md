--- conflicted
+++ resolved
@@ -46,10 +46,8 @@
 ```bash
 docker-compose -f 5g-network-optimization/docker-compose.yml up --build
 ```
-<<<<<<< HEAD
-=======
+
 The ML service relies on a LightGBM model. Set `LIGHTGBM_TUNE=1` to run hyperparameter tuning when the service starts.
->>>>>>> 6f978020
 
 ## Installation
 Install the Python dependencies before running any of the services:
@@ -81,11 +79,6 @@
 | `A3_HYSTERESIS_DB` | Hysteresis value in dB for the A3 event rule | `2.0` |
 | `A3_TTT_S` | Time-to-trigger in seconds for the A3 event rule | `0.0` |
 | `NEF_API_URL` | Base URL of the NEF emulator used by the ML service | `http://localhost:8080` |
-
-<<<<<<< HEAD
-=======
-The ML service runs a LightGBM model by default. Set the environment variable `LIGHTGBM_TUNE=1` to enable hyperparameter tuning during startup.
->>>>>>> 6f978020
 
 ## Running the System
 Both services run via `docker-compose`. Use the environment variables above to switch between rule-based and ML-based modes.
